FROM node:20-alpine3.17 as build
USER node
WORKDIR /home/node
ADD --chown=node:node package*.json ./
RUN npm install
ADD --chown=node:node . .
RUN npm run build

FROM node:20-alpine3.17 as solidity-build
RUN apk add python3=3.10.13-r0 alpine-sdk=1.0-r1
USER node
WORKDIR /home/node
ADD --chown=node:node ./samples/solidity/package*.json ./
RUN npm install
ADD --chown=node:node ./samples/solidity .
RUN npx hardhat compile

<<<<<<< HEAD
FROM alpine:3.19 AS SBOM
WORKDIR /
ADD . /SBOM
RUN apk add --no-cache curl 
RUN curl -sfL https://raw.githubusercontent.com/aquasecurity/trivy/main/contrib/install.sh | sh -s -- -b /usr/local/bin v0.48.3
RUN trivy fs --format spdx-json --output /sbom.spdx.json /SBOM
RUN trivy sbom /sbom.spdx.json --severity UNKNOWN,HIGH,CRITICAL --exit-code 1

FROM node:16-alpine3.15
RUN apk add curl jq
=======
FROM node:20-alpine3.17
RUN apk add curl=8.5.0-r0 jq=1.6-r2
>>>>>>> a90c44b2
RUN mkdir -p /app/contracts/source \
    && chgrp -R 0 /app/ \
    && chmod -R g+rwX /app/ \
    && chown 1001:0 /app/contracts/source \
    && mkdir /.npm/ \
    && chgrp -R 0 /.npm/ \
    && chmod -R g+rwX /.npm/

WORKDIR /app/contracts/source
USER 1001
COPY --from=solidity-build --chown=1001:0 /home/node/contracts /home/node/package*.json ./
RUN npm install --production
WORKDIR /app/contracts
COPY --from=solidity-build --chown=1001:0 /home/node/artifacts/contracts/TokenFactory.sol/TokenFactory.json ./
# We also need to keep copying it to the old location to maintain compatibility with the FireFly CLI
COPY --from=solidity-build --chown=1001:0 /home/node/artifacts/contracts/TokenFactory.sol/TokenFactory.json /home/node/contracts/
WORKDIR /app
COPY --from=build --chown=1001:0 /home/node/dist ./dist
COPY --from=build --chown=1001:0 /home/node/package.json /home/node/package-lock.json ./
COPY --from=SBOM /sbom.spdx.json /sbom.spdx.json

RUN npm install --production
EXPOSE 3000
CMD ["node", "dist/src/main"]<|MERGE_RESOLUTION|>--- conflicted
+++ resolved
@@ -15,7 +15,6 @@
 ADD --chown=node:node ./samples/solidity .
 RUN npx hardhat compile
 
-<<<<<<< HEAD
 FROM alpine:3.19 AS SBOM
 WORKDIR /
 ADD . /SBOM
@@ -24,12 +23,8 @@
 RUN trivy fs --format spdx-json --output /sbom.spdx.json /SBOM
 RUN trivy sbom /sbom.spdx.json --severity UNKNOWN,HIGH,CRITICAL --exit-code 1
 
-FROM node:16-alpine3.15
-RUN apk add curl jq
-=======
 FROM node:20-alpine3.17
 RUN apk add curl=8.5.0-r0 jq=1.6-r2
->>>>>>> a90c44b2
 RUN mkdir -p /app/contracts/source \
     && chgrp -R 0 /app/ \
     && chmod -R g+rwX /app/ \
